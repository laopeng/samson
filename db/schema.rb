--- conflicted
+++ resolved
@@ -11,11 +11,7 @@
 #
 # It's strongly recommended that you check this file into your version control system.
 
-<<<<<<< HEAD
-ActiveRecord::Schema.define(version: 20160609164219) do
-=======
 ActiveRecord::Schema.define(version: 20160621174658) do
->>>>>>> 37bb6953
 
   create_table "builds", force: :cascade do |t|
     t.integer  "project_id",                       null: false
